--- conflicted
+++ resolved
@@ -88,40 +88,7 @@
          * @return Non-zero if there are no test cases, if any test case fails
          *      or doesn't contain any checking macros, zero otherwise.
          */
-<<<<<<< HEAD
-        int exec(std::ostream* logOutput = &std::cout, std::ostream* errorOutput = &std::cerr) {
-            this->logOutput = logOutput;
-            this->errorOutput = errorOutput;
-
-            /* Fail when we have nothing to test */
-            if(testCases.empty()) {
-                Utility::Error(errorOutput) << "In" << testName << "weren't found any test cases!";
-                return 2;
-            }
-
-            Utility::Debug(logOutput) << "Starting" << testName << "with" << testCases.size() << "test cases...";
-
-            unsigned int errorCount = 0,
-                noCheckCount = 0;
-
-            for(typename std::vector<std::function<void(Derived&)>>::const_iterator i = testCases.begin(); i != testCases.end(); ++i) {
-                /* Reset output to stdout for each test case to prevent debug
-                   output segfaults */
-                /** @todo Drop this when Debug has proper output scoping */
-                Utility::Debug::setOutput(&std::cout);
-                Utility::Error::setOutput(&std::cerr);
-                Utility::Warning::setOutput(&std::cerr);
-
-                try {
-                    testCaseName.clear();
-                    (*i)(*static_cast<Derived*>(this));
-                } catch(Exception e) {
-                    ++errorCount;
-                    continue;
-                }
-=======
         int exec(std::ostream* logOutput, std::ostream* errorOutput);
->>>>>>> 7b8b2e13
 
         /**
          * @brief Execute the tester
