--- conflicted
+++ resolved
@@ -379,12 +379,7 @@
 void ConfigurationTest::autoCreation() {
     Configuration conf(CONFIGURATION_WRITE_TEST_DIR + string("autoCreation.conf"), Configuration::Truncate);
 
-<<<<<<< HEAD
     QVERIFY(conf.group("newGroup") == nullptr);
-
-=======
-    QVERIFY(conf.group("newGroup") == 0);
->>>>>>> 14feba29
     conf.setAutomaticGroupCreation(true);
     QVERIFY(conf.group("newGroup") != nullptr);
     conf.setAutomaticGroupCreation(false);
