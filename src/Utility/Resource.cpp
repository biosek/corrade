--- conflicted
+++ resolved
@@ -351,7 +351,6 @@
     }
 
     file.seekg(0, std::ios::end);
-<<<<<<< HEAD
     if(file.tellg() == std::streamoff{0})
         #if !defined(CORRADE_GCC45_COMPATIBILITY) && !defined(CORRADE_MSVC2013_COMPATIBILITY)
         return {true, nullptr};
@@ -360,11 +359,7 @@
         #else
         return std::pair<bool, Containers::Array<unsigned char>&&>{true, Containers::Array<unsigned char>{}};
         #endif
-    Containers::Array<unsigned char> data(file.tellg());
-=======
-    if(file.tellg() == 0) return {true, nullptr};
     Containers::Array<unsigned char> data(std::size_t(file.tellg()));
->>>>>>> 6a27b067
     file.seekg(0, std::ios::beg);
     file.read(reinterpret_cast<char*>(data.begin()), data.size());
 
